#include <anira/backends/OnnxRuntimeProcessor.h>

namespace anira {

OnnxRuntimeProcessor::OnnxRuntimeProcessor(InferenceConfig& inference_config) : BackendBase(inference_config)
{
    for (size_t i = 0; i < m_inference_config.m_num_parallel_processors; ++i) {
        m_instances.emplace_back(std::make_shared<Instance>(m_inference_config));
    }
}

OnnxRuntimeProcessor::~OnnxRuntimeProcessor() {
}

void OnnxRuntimeProcessor::prepare() {
    for(auto& instance : m_instances) {
        instance->prepare();
    }
}

void OnnxRuntimeProcessor::process(AudioBufferF& input, AudioBufferF& output, std::shared_ptr<SessionElement> session) {
    while (true) {
        for(auto& instance : m_instances) {
            if (!(instance->m_processing.exchange(true))) {
                instance->process(input, output, session);
                instance->m_processing.exchange(false);
                return;
            }
        }
    }
}

OnnxRuntimeProcessor::Instance::Instance(InferenceConfig& inference_config) : m_memory_info(Ort::MemoryInfo::CreateCpu(OrtDeviceAllocator, OrtMemTypeCPU)),
                                                                    m_inference_config(inference_config)
{
    m_session_options.SetIntraOpNumThreads(1);

#ifdef _WIN32
<<<<<<< HEAD
    std::string modelpath_str = m_inference_config.m_model_data_onnx;
    std::wstring modelpath = std::wstring(modelpath_str.begin(), modelpath_str.end());
#else
    std::string modelpath = m_inference_config.m_model_data_onnx;
=======
        std::string modelpath_str = m_inference_config.get_model_path(anira::InferenceBackend::ONNX);
        std::wstring modelpath = std::wstring(modelpath_str.begin(), modelpath_str.end());
#else
        std::string modelpath = m_inference_config.get_model_path(anira::InferenceBackend::ONNX);
>>>>>>> 56f2041c
#endif
    m_session = std::make_unique<Ort::Session>(m_env, modelpath.c_str(), m_session_options);

    m_input_names.resize(m_session->GetInputCount());
    m_output_names.resize(m_session->GetOutputCount());
    m_input_name.clear();
    m_output_name.clear();

    for (size_t i = 0; i < m_session->GetInputCount(); ++i) {
        m_input_name.emplace_back(m_session->GetInputNameAllocated(i, m_ort_alloc));
        m_input_names[i] = m_input_name[i].get();
    }
    for (size_t i = 0; i < m_session->GetOutputCount(); ++i) {
        m_output_name.emplace_back(m_session->GetOutputNameAllocated(i, m_ort_alloc));
        m_output_names[i] = m_output_name[i].get();
    }

    m_input_data.resize(m_inference_config.m_input_sizes.size());
    m_inputs.clear();
    for (size_t i = 0; i < m_inference_config.m_input_sizes.size(); i++) {
        m_input_data[i].resize(m_inference_config.m_input_sizes[i]);
        m_inputs.emplace_back(Ort::Value::CreateTensor<float>(
                m_memory_info,
                m_input_data[i].data(),
                m_input_data[i].size(),
                m_inference_config.get_input_shape(anira::InferenceBackend::ONNX)[i].data(),
                m_inference_config.get_input_shape(anira::InferenceBackend::ONNX)[i].size()
        ));
    }

    for (size_t i = 0; i < m_inference_config.m_warm_up; i++) {
        try {
            m_outputs = m_session->Run(Ort::RunOptions{nullptr}, m_input_names.data(), m_inputs.data(), m_input_names.size(), m_output_names.data(), m_output_names.size());
        } catch (Ort::Exception &e) {
            std::cerr << e.what() << std::endl;
        }
    }
}

OnnxRuntimeProcessor::Instance::~Instance() {
    // Reseting the session here is very important otherwise new models might not be loaded correctly
    m_session.reset();
}

void OnnxRuntimeProcessor::Instance::prepare() {
    for (auto & i : m_input_data) {
        i.clear();
    }
}

void OnnxRuntimeProcessor::Instance::process(AudioBufferF& input, AudioBufferF& output, std::shared_ptr<SessionElement> session) {
    for (size_t i = 0; i < m_inference_config.m_input_sizes.size(); i++) {
        if (i != m_inference_config.m_index_audio_data[Input]) {
            for (size_t j = 0; j < m_input_data[i].size(); j++) {
                m_input_data[i][j] = session->m_pp_processor.get_input(i, j);
            }
        } else {
            m_inputs[i] = Ort::Value::CreateTensor<float>(
                    m_memory_info,
                    input.data(),
                    input.get_num_samples() * input.get_num_channels(),
                    m_inference_config.get_input_shape(anira::InferenceBackend::ONNX)[i].data(),
                    m_inference_config.get_input_shape(anira::InferenceBackend::ONNX)[i].size()
            );
        }
    }

    try {
        m_outputs = m_session->Run(Ort::RunOptions{nullptr}, m_input_names.data(), m_inputs.data(), m_input_names.size(), m_output_names.data(), m_output_names.size());
    } catch (Ort::Exception &e) {
        std::cerr << e.what() << std::endl;
    }

    for (size_t i = 0; i < m_outputs.size(); i++) {
        const auto output_read_ptr = m_outputs[i].GetTensorMutableData<float>();
        if (i != m_inference_config.m_index_audio_data[Output]) {
            for (size_t j = 0; j < m_inference_config.m_output_sizes[i]; j++) {
                session->m_pp_processor.set_output(output_read_ptr[j], i, j);
            }
        } else {
            for (size_t j = 0; j < m_inference_config.m_output_sizes[i]; j++) {
                output.get_memory_block()[j] = output_read_ptr[j];
            }
        }
    }
}

} // namespace anira<|MERGE_RESOLUTION|>--- conflicted
+++ resolved
@@ -36,17 +36,10 @@
     m_session_options.SetIntraOpNumThreads(1);
 
 #ifdef _WIN32
-<<<<<<< HEAD
-    std::string modelpath_str = m_inference_config.m_model_data_onnx;
+    std::string modelpath_str = m_inference_config.get_model_path(anira::InferenceBackend::ONNX);
     std::wstring modelpath = std::wstring(modelpath_str.begin(), modelpath_str.end());
 #else
-    std::string modelpath = m_inference_config.m_model_data_onnx;
-=======
-        std::string modelpath_str = m_inference_config.get_model_path(anira::InferenceBackend::ONNX);
-        std::wstring modelpath = std::wstring(modelpath_str.begin(), modelpath_str.end());
-#else
-        std::string modelpath = m_inference_config.get_model_path(anira::InferenceBackend::ONNX);
->>>>>>> 56f2041c
+    std::string modelpath = m_inference_config.get_model_path(anira::InferenceBackend::ONNX);
 #endif
     m_session = std::make_unique<Ort::Session>(m_env, modelpath.c_str(), m_session_options);
 
