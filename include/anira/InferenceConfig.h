#ifndef ANIRA_INFERENCECONFIG_H
#define ANIRA_INFERENCECONFIG_H

#include <array>
#include <string>
#include <vector>
#include <thread>

namespace anira {

struct InferenceConfig {
    InferenceConfig(
#ifdef USE_LIBTORCH
            const std::string model_path_torch,
            const std::vector<int64_t> model_input_shape_torch,
            const std::vector<int64_t> model_output_shape_torch,
#endif
#ifdef USE_ONNXRUNTIME
            const std::string model_path_onnx,
            const std::vector<int64_t> model_input_shape_onnx,
            const std::vector<int64_t> model_output_shape_onnx,
#endif
#ifdef USE_TFLITE
            const std::string model_path_tflite,
            const std::vector<int64_t> model_input_shape_tflite,
            const std::vector<int64_t> model_output_shape_tflite,
#endif
            size_t batch_size,
            size_t model_input_size,
            size_t model_input_size_backend,
            size_t model_output_size_backend,
            size_t max_inference_time,
            int model_latency,
            bool warm_up = false,
            int numberOfThreads = std::thread::hardware_concurrency() - 1,
<<<<<<< HEAD
            float wait_in_process_block = 0.5f) :
=======
            bool bypass_inference = false) :
>>>>>>> f809331f
#ifdef USE_LIBTORCH
            m_model_path_torch(model_path_torch),
            m_model_input_shape_torch(model_input_shape_torch),
            m_model_output_shape_torch(model_output_shape_torch),
#endif
#ifdef USE_ONNXRUNTIME
            m_model_path_onnx(model_path_onnx),
            m_model_input_shape_onnx(model_input_shape_onnx),
            m_model_output_shape_onnx(model_output_shape_onnx),
#endif
#ifdef USE_TFLITE
            m_model_path_tflite(model_path_tflite),
            m_model_input_shape_tflite(model_input_shape_tflite),
            m_model_output_shape_tflite(model_output_shape_tflite),
#endif
            m_batch_size(batch_size),
            m_model_input_size(model_input_size),
            m_model_input_size_backend(model_input_size_backend),
            m_model_output_size_backend(model_output_size_backend),
            m_max_inference_time(max_inference_time),
            m_model_latency(model_latency),
            m_warm_up(warm_up),
            m_number_of_threads(numberOfThreads),
<<<<<<< HEAD
            m_wait_in_process_block(wait_in_process_block)
=======
            m_bypass_inference(bypass_inference)
>>>>>>> f809331f
    {}

    const size_t m_batch_size;
    const size_t m_model_input_size;
    const size_t m_model_input_size_backend;
    const size_t m_model_output_size_backend;
    const size_t m_max_inference_time;
    const int m_model_latency;
    const bool m_warm_up;
    const bool m_bypass_inference;

    const int m_number_of_threads;
    const float m_wait_in_process_block;

#ifdef USE_LIBTORCH
    const std::string m_model_path_torch;
    const std::vector<int64_t> m_model_input_shape_torch;
    const std::vector<int64_t> m_model_output_shape_torch;
#endif

#ifdef USE_ONNXRUNTIME
    const std::string m_model_path_onnx;
    const std::vector<int64_t> m_model_input_shape_onnx;
    const std::vector<int64_t> m_model_output_shape_onnx;
#endif

#ifdef USE_TFLITE
    const std::string m_model_path_tflite;
    const std::vector<int64_t> m_model_input_shape_tflite;
    const std::vector<int64_t> m_model_output_shape_tflite;
#endif
};

} // namespace anira

#endif //ANIRA_INFERENCECONFIG_H<|MERGE_RESOLUTION|>--- conflicted
+++ resolved
@@ -33,11 +33,8 @@
             int model_latency,
             bool warm_up = false,
             int numberOfThreads = std::thread::hardware_concurrency() - 1,
-<<<<<<< HEAD
-            float wait_in_process_block = 0.5f) :
-=======
+            float wait_in_process_block = 0.5f,
             bool bypass_inference = false) :
->>>>>>> f809331f
 #ifdef USE_LIBTORCH
             m_model_path_torch(model_path_torch),
             m_model_input_shape_torch(model_input_shape_torch),
@@ -61,11 +58,8 @@
             m_model_latency(model_latency),
             m_warm_up(warm_up),
             m_number_of_threads(numberOfThreads),
-<<<<<<< HEAD
-            m_wait_in_process_block(wait_in_process_block)
-=======
+            m_wait_in_process_block(wait_in_process_block),
             m_bypass_inference(bypass_inference)
->>>>>>> f809331f
     {}
 
     const size_t m_batch_size;
