--- conflicted
+++ resolved
@@ -23,11 +23,7 @@
 set(CMAKE_CXX_STANDARD_REQUIRED True)
 
 # Shall the library be built as a shared library?
-<<<<<<< HEAD
 option(ARIA_BUILD_DYNAMIC_LIBRARY "Build the library as a shared library" OFF)
-=======
-option(BUILD_SHARED_LIBS "Build the library as a shared library" OFF)
->>>>>>> 6a53e950
 
 # Define options for backends
 option(ARIA_WITH_LIBTORCH "Build with LibTorch backend" OFF)
@@ -90,16 +86,11 @@
 # Build the library
 # ==============================================================================
 
-<<<<<<< HEAD
 if (ARIA_BUILD_DYNAMIC_LIBRARY)
     add_library(${PROJECT_NAME} SHARED)
 else()
     add_library(${PROJECT_NAME} STATIC)
 endif()
-=======
-# No STATIC or SHARED keyword is needed here, since the BUILD_SHARED_LIBS option is set
-add_library(${PROJECT_NAME} STATIC)
->>>>>>> 6a53e950
 
 # target_sources(${PROJECT_NAME} PRIVATE ${BACKEND_SOURCES})
 
@@ -165,21 +156,6 @@
     )
 endif()
 
-<<<<<<< HEAD
-=======
-#if (MSVC)
-#    file(GLOB_RECURSE INFERENCE_ENGINE_DLLS "modules/*.dll")
-#    foreach(FORMAT IN LISTS FORMATS_TO_BUILD)
-#        string(CONCAT CONCATENATED_TARGET ${PROJECT_NAME}_${FORMAT})
-#        add_custom_command(TARGET ${CONCATENATED_TARGET}
-#                POST_BUILD
-#                COMMAND ${CMAKE_COMMAND} -E copy_if_different
-#                ${INFERENCE_ENGINE_DLLS}
-#                $<TARGET_FILE_DIR:${PROJECT_NAME}>/${FORMAT})
-#    endforeach()
-#endif (MSVC)
-
->>>>>>> 6a53e950
 # ==============================================================================
 # Install the library
 # ==============================================================================
