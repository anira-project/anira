![anira Logo](/docs/img/anira-logo.png)

![Build Status](https://github.com/anira-project/anira/actions/workflows/build.yml/badge.svg)
--------------------------------------------------------------------------------

**anira** is a high-performance library designed to enable easy real-time safe integration of neural network inference within audio applications. Compatible with multiple inference backends, [LibTorch](https://github.com/pytorch/pytorch/), [ONNXRuntime](https://github.com/microsoft/onnxruntime/), and [Tensorflow Lite](https://github.com/tensorflow/tensorflow/), anira bridges the gap between advanced neural network architectures and real-time audio processing. In the [paper](https://doi.org/10.1109/IS262782.2024.10704099) you can find more information about the architecture and the design decisions of **anira**, as well as extensive performance evaluations with the built-in benchmarking capabilities.

## Features

- **Real-time Safe Execution**: Ensures deterministic runtimes suitable for real-time audio applications
- **Thread Pool Management**: Utilizes a static thread pool to avoid oversubscription and enables efficient parallel inference
- **Built-in Benchmarking**: Includes tools for evaluating the real-time performance of neural networks
- **Comprehensive Inference Engine Support**: Integrates common inference engines, LibTorch, ONNXRuntime, and TensorFlow Lite
- **Flexible Neural Network Integration**: Supports a variety of neural network models, including stateful and stateless models
- **Cross-Platform Compatibility**: Works seamlessly on macOS, Linux, and Windows

## Usage

An extensive anira usage guide can be found [here](docs/anira-usage.md).

The basic usage of anira is as follows:

```cpp
#include <anira/anira.h>

// Create a model configuration struct for your neural network
anira::InferenceConfig my_nn_config(
    "path/to/your/model.onnx (or *.pt, *.tflite)", // Model path
    {2048, 1, 150}, // Input shape
    {2048, 1}, // Output shape
    42.66f // Maximum inference time in ms
);

// Create a pre- and post-processor instance
anira::PrePostProcessor my_pp_processor;

// Create an InferenceHandler instance
<<<<<<< HEAD
anira::InferenceHandler inferenceHandler(myPrePostProcessor, myNNConfig);
=======
anira::InferenceHandler inference_handler(my_pp_processor, my_nn_config);
>>>>>>> 78796a5d

// Create a HostAudioConfig instance containing the host config infos
anira::HostAudioConfig host_config {
    1, // currently only mono is supported
    buffer_size,
    sample_rate
};

// Allocate memory for audio processing
inference_handler.prepare(host_config);

// Select the inference backend
<<<<<<< HEAD
inferenceHandler.setInferenceBackend(anira::LIBTORCH);
=======
inference_handler.set_inference_backend(anira::LIBTORCH);
>>>>>>> 78796a5d

// Optionally get the latency of the inference process in samples
int latency_in_samples = inference_handler.get_latency();

// Real-time safe audio processing in process callback of your application
process(float** audio_data, int num_samples) {
    inference_handler.process(audio_data, num_samples);
}
// audio_data now contains the processed audio samples
```

## Install

### CMake

anira can be easily integrated into your CMake project. Either add anira as a submodule or download the pre-built binaries from the [releases page](https://github.com/anira-project/anira/releases/latest).

#### Add as a git submodule

```bash
# Add anira repo as a submodule
git submodule add https://github.com/anira-project/anira.git modules/anira
```

In your CMakeLists.txt, add anira as a subdirectory and link your target to the anira library:

```cmake
# Setup your project and target
project(your_project)
add_executable(your_target main.cpp ...)

# Add anira as a subdirectory
add_subdirectory(modules/anira)

#Link your target to the anira library
target_link_libraries(your_target anira::anira)
```

#### With pre-built binaries

Download the pre-built binaries from your operating system and architecture from the [releases page](https://github.com/anira-project/anira/releases/latest).

```cmake
# Setup your project and target
project(your_project)
add_executable(your_target main.cpp ...)

# Add the path to the anira library as cmake prefix path and find the package
list(APPEND CMAKE_PREFIX_PATH "path/to/anira")
find_package(anira REQUIRED)

# Link your target to the anira library
target_link_libraries(your_target anira::anira)
```

### Build from source

You can also build anira from source using CMake. All dependencies are automatically installed during the build process.

```bash
git clone https://github.com/anira-project/anira
cmake . -B build -DCMAKE_BUILD_TYPE=Release
cmake --build build --config Release --target anira
```

### Build options

By default, all three inference engines are installed. You can disable specific backends as needed:

- LibTorch: ```-DANIRA_WITH_LIBTORCH=OFF```
- OnnxRuntime: ```-DANIRA_WITH_ONNXRUNTIME=OFF```
- Tensrflow Lite. ```-DANIRA_WITH_TFLITE=OFF```

The method of thread synchronization can be chosen between hard real-time safe raw atomic operations and an option with semaphores. The option with semaphores allows the use of `wait_in_process_block` in the `InferenceConfig` class. The default is the raw atomic operations. To enable the semaphore option, use the following flag:

- Use semaphores for thread synchronization: ```-DANIRA_WITH_SEMAPHORES=ON```

Moreover the following options are available:

- Build anira with benchmark capabilities: ```-DANIRA_WITH_BENCHMARK=ON```
- Build example applications and populate example neural models: ```-DANIRA_WITH_EXAMPLES=ON```

## Documentation

For using anira to inference your custom models, check out the [extensive usage guide](docs/anira-usage.md). If you want to use anira for benchmarking, check out the [benchmarking guide](docs/benchmark-usage.md) and the section below.
Detailed documentation on anira's API and will be available soon in our upcoming wiki.

## Benchmark capabilities

anira allows users to benchmark and compare the inference performance of different neural network models, backends, and audio configurations. The benchmarking capabilities can be enabled during the build process by setting the ```-DANIRA_WITH_BENCHMARK=ON``` flag. The benchmarks are implemented using the [Google Benchmark](https://github.com/google/benchmark) and [Google Test](https://github.com/google/googletest) libraries. Both libraries are automatically linked with the anira library in the build process when benchmarking is enabled. To provide a reproducible and easy-to-use benchmarking environment, anira provides a custom Google benchmark fixture `anira::benchmark::ProcessBlockFixture` that is used to define benchmarks. This fixture offers many useful functions for setting up and running benchmarks. For more information on how to use the benchmarking capabilities, check out the [benchmarking guide](docs/benchmark-usage.md).

## Examples

### Build in examples

- [Simple JUCE Audio Plugin](examples/desktop/juce-audio-plugin/): Demonstrates how to use anira in a real-time audio JUCE / VST3-Plugin.
- [Benchmark](examples/desktop/benchmark/): Demonstrates how to use anira for benchmarking of different neural network models, backends and audio configurations.
- [Minimal Inference](examples/desktop/minimal-inference/): Demonstrates how minimal inference applications can be implemented in all three backends.

### Other examples

- [nn-inference-template](https://github.com/Torsion-Audio/nn-inference-template): Another more JUCE / VST3-Plugin that uses anira for real-time safe neural network inference. This plugin is more complex than the simple JUCE Audio Plugin example and has a more appealing GUI.

## Real-time safety

anira's real-time safety is checked in [this](https://github.com/anira-project/anira-rt-principle-check) repository with the [rtsan](https://github.com/realtime-sanitizer/rtsan) sanitizer.

## Citation

If you use anira in your research or project, please cite either the [paper](https://doi.org/10.1109/IS262782.2024.10704099) our the software itself:

```cite
@inproceedings{ackvaschulz2024anira,
    author={Ackva, Valentin and Schulz, Fares},
    booktitle={2024 IEEE 5th International Symposium on the Internet of Sounds (IS2)},
    title={ANIRA: An Architecture for Neural Network Inference in Real-Time Audio Applications}, 
    year={2024},
    volume={},
    number={},
    pages={1-10},
    publisher={IEEE},
    doi={10.1109/IS262782.2024.10704099}
}

@software{ackvaschulz2024anira,
    author = {Valentin Ackva and Fares Schulz},
    title = {anira: an architecture for neural network inference in real-time audio application},
    url = {https://github.com/anira-project/anira},
    version = {x.x.x},
    year = {2024},
}
```

## Contributors

- [Valentin Ackva](https://github.com/vackva)
- [Fares Schulz](https://github.com/faressc)

## License
This project is licensed under [Apache-2.0](LICENSE).<|MERGE_RESOLUTION|>--- conflicted
+++ resolved
@@ -1,7 +1,6 @@
 ![anira Logo](/docs/img/anira-logo.png)
 
-![Build Status](https://github.com/anira-project/anira/actions/workflows/build.yml/badge.svg)
---------------------------------------------------------------------------------
+## ![Build Status](https://github.com/anira-project/anira/actions/workflows/build.yml/badge.svg)
 
 **anira** is a high-performance library designed to enable easy real-time safe integration of neural network inference within audio applications. Compatible with multiple inference backends, [LibTorch](https://github.com/pytorch/pytorch/), [ONNXRuntime](https://github.com/microsoft/onnxruntime/), and [Tensorflow Lite](https://github.com/tensorflow/tensorflow/), anira bridges the gap between advanced neural network architectures and real-time audio processing. In the [paper](https://doi.org/10.1109/IS262782.2024.10704099) you can find more information about the architecture and the design decisions of **anira**, as well as extensive performance evaluations with the built-in benchmarking capabilities.
 
@@ -35,11 +34,7 @@
 anira::PrePostProcessor my_pp_processor;
 
 // Create an InferenceHandler instance
-<<<<<<< HEAD
-anira::InferenceHandler inferenceHandler(myPrePostProcessor, myNNConfig);
-=======
 anira::InferenceHandler inference_handler(my_pp_processor, my_nn_config);
->>>>>>> 78796a5d
 
 // Create a HostAudioConfig instance containing the host config infos
 anira::HostAudioConfig host_config {
@@ -52,11 +47,7 @@
 inference_handler.prepare(host_config);
 
 // Select the inference backend
-<<<<<<< HEAD
-inferenceHandler.setInferenceBackend(anira::LIBTORCH);
-=======
 inference_handler.set_inference_backend(anira::LIBTORCH);
->>>>>>> 78796a5d
 
 // Optionally get the latency of the inference process in samples
 int latency_in_samples = inference_handler.get_latency();
@@ -126,18 +117,18 @@
 
 By default, all three inference engines are installed. You can disable specific backends as needed:
 
-- LibTorch: ```-DANIRA_WITH_LIBTORCH=OFF```
-- OnnxRuntime: ```-DANIRA_WITH_ONNXRUNTIME=OFF```
-- Tensrflow Lite. ```-DANIRA_WITH_TFLITE=OFF```
+- LibTorch: `-DANIRA_WITH_LIBTORCH=OFF`
+- OnnxRuntime: `-DANIRA_WITH_ONNXRUNTIME=OFF`
+- Tensrflow Lite. `-DANIRA_WITH_TFLITE=OFF`
 
 The method of thread synchronization can be chosen between hard real-time safe raw atomic operations and an option with semaphores. The option with semaphores allows the use of `wait_in_process_block` in the `InferenceConfig` class. The default is the raw atomic operations. To enable the semaphore option, use the following flag:
 
-- Use semaphores for thread synchronization: ```-DANIRA_WITH_SEMAPHORES=ON```
+- Use semaphores for thread synchronization: `-DANIRA_WITH_SEMAPHORES=ON`
 
 Moreover the following options are available:
 
-- Build anira with benchmark capabilities: ```-DANIRA_WITH_BENCHMARK=ON```
-- Build example applications and populate example neural models: ```-DANIRA_WITH_EXAMPLES=ON```
+- Build anira with benchmark capabilities: `-DANIRA_WITH_BENCHMARK=ON`
+- Build example applications and populate example neural models: `-DANIRA_WITH_EXAMPLES=ON`
 
 ## Documentation
 
@@ -146,7 +137,7 @@
 
 ## Benchmark capabilities
 
-anira allows users to benchmark and compare the inference performance of different neural network models, backends, and audio configurations. The benchmarking capabilities can be enabled during the build process by setting the ```-DANIRA_WITH_BENCHMARK=ON``` flag. The benchmarks are implemented using the [Google Benchmark](https://github.com/google/benchmark) and [Google Test](https://github.com/google/googletest) libraries. Both libraries are automatically linked with the anira library in the build process when benchmarking is enabled. To provide a reproducible and easy-to-use benchmarking environment, anira provides a custom Google benchmark fixture `anira::benchmark::ProcessBlockFixture` that is used to define benchmarks. This fixture offers many useful functions for setting up and running benchmarks. For more information on how to use the benchmarking capabilities, check out the [benchmarking guide](docs/benchmark-usage.md).
+anira allows users to benchmark and compare the inference performance of different neural network models, backends, and audio configurations. The benchmarking capabilities can be enabled during the build process by setting the `-DANIRA_WITH_BENCHMARK=ON` flag. The benchmarks are implemented using the [Google Benchmark](https://github.com/google/benchmark) and [Google Test](https://github.com/google/googletest) libraries. Both libraries are automatically linked with the anira library in the build process when benchmarking is enabled. To provide a reproducible and easy-to-use benchmarking environment, anira provides a custom Google benchmark fixture `anira::benchmark::ProcessBlockFixture` that is used to define benchmarks. This fixture offers many useful functions for setting up and running benchmarks. For more information on how to use the benchmarking capabilities, check out the [benchmarking guide](docs/benchmark-usage.md).
 
 ## Examples
 
@@ -172,7 +163,7 @@
 @inproceedings{ackvaschulz2024anira,
     author={Ackva, Valentin and Schulz, Fares},
     booktitle={2024 IEEE 5th International Symposium on the Internet of Sounds (IS2)},
-    title={ANIRA: An Architecture for Neural Network Inference in Real-Time Audio Applications}, 
+    title={ANIRA: An Architecture for Neural Network Inference in Real-Time Audio Applications},
     year={2024},
     volume={},
     number={},
@@ -196,4 +187,5 @@
 - [Fares Schulz](https://github.com/faressc)
 
 ## License
+
 This project is licensed under [Apache-2.0](LICENSE).