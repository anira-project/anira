--- conflicted
+++ resolved
@@ -108,36 +108,20 @@
 
 By default, all three inference engines are installed. You can disable specific backends as needed:
 
-<<<<<<< HEAD
 - LibTorch: `-DANIRA_WITH_LIBTORCH=OFF`
 - OnnxRuntime: `-DANIRA_WITH_ONNXRUNTIME=OFF`
-- Tensrflow Lite. `-DANIRA_WITH_TFLITE=OFF`
-=======
-- LibTorch: ```-DANIRA_WITH_LIBTORCH=OFF```
-- OnnxRuntime: ```-DANIRA_WITH_ONNXRUNTIME=OFF```
-- Tensrflow Lite: ```-DANIRA_WITH_TFLITE=OFF```
->>>>>>> 0587eb28
+- Tensrflow Lite: `-DANIRA_WITH_TFLITE=OFF`
 
 To allow a controversial approach of controlled blocking in the audio callback to further reduce latency, a flag can be set to allow the use of a semaphore. The semaphore is not 100% real-time safe, but it allows the use of the `wait_in_process_block` option in the `InferenceConfig` class. We only recommend that you use this option if you are not spawning multiple instances of the `InferenceHandler` in serial. By default, we use a real-time safe raw atomic operation.
 
-<<<<<<< HEAD
-- Use semaphores for thread synchronization: `-DANIRA_WITH_SEMAPHORES=ON`
-=======
-- Use controlled blocking operation for further latency reduction: ```-DANIRA_WITH_CONTROLLED_BLOCKING=ON```
->>>>>>> 0587eb28
+- Use controlled blocking operation for further latency reduction: `-DANIRA_WITH_CONTROLLED_BLOCKING=ON`
 
 Moreover, the following options are available:
 
-<<<<<<< HEAD
 - Build anira with benchmark capabilities: `-DANIRA_WITH_BENCHMARK=ON`
-- Build example applications and populate example neural models: `-DANIRA_WITH_EXAMPLES=ON`
-=======
-- Build anira with benchmark capabilities: ```-DANIRA_WITH_BENCHMARK=ON```
-- Build example applications, plugins and populate example neural models: ```-DANIRA_WITH_EXAMPLES=ON```
-- Build a Bela example application: ```-DANIRA_WITH_BELA_EXAMPLE=ON```
-- Build anira with tests: ```-DANIRA_WITH_TESTS=ON```
-
->>>>>>> 0587eb28
+- Build example applications, plugins and populate example neural models: `-DANIRA_WITH_EXAMPLES=ON`
+- Build a Bela example application: `-DANIRA_WITH_BELA_EXAMPLE=ON`
+- Build anira with tests: `-DANIRA_WITH_TESTS=ON`
 
 ## Documentation
 
